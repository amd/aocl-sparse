/* ************************************************************************
 * Copyright (c) 2020 Advanced Micro Devices, Inc. All rights reserved.
 *
 * Permission is hereby granted, free of charge, to any person obtaining a copy
 * of this software and associated documentation files (the "Software"), to deal
 * in the Software without restriction, including without limitation the rights
 * to use, copy, modify, merge, publish, distribute, sublicense, and/or sell
 * copies of the Software, and to permit persons to whom the Software is
 * furnished to do so, subject to the following conditions:
 *
 * The above copyright notice and this permission notice shall be included in
 * all copies or substantial portions of the Software.
 *
 * THE SOFTWARE IS PROVIDED "AS IS", WITHOUT WARRANTY OF ANY KIND, EXPRESS OR
 * IMPLIED, INCLUDING BUT NOT LIMITED TO THE WARRANTIES OF MERCHANTABILITY,
 * FITNESS FOR A PARTICULAR PURPOSE AND NONINFRINGEMENT. IN NO EVENT SHALL THE
 * AUTHORS OR COPYRIGHT HOLDERS BE LIABLE FOR ANY CLAIM, DAMAGES OR OTHER
 * LIABILITY, WHETHER IN AN ACTION OF CONTRACT, TORT OR OTHERWISE, ARISING FROM,
 * OUT OF OR IN CONNECTION WITH THE SOFTWARE OR THE USE OR OTHER DEALINGS IN
 * THE SOFTWARE.
 *
 * ************************************************************************ */
/*! \file
 *  \brief aoclsparse_functions.h provides Sparse Linear Algebra Subprograms
 *  of Level 1, 2 and 3, for AMD CPU hardware.
 */
#ifndef AOCLSPARSE_FUNCTIONS_H_
#define AOCLSPARSE_FUNCTIONS_H_

#include "aoclsparse_types.h"

#ifdef __cplusplus
extern "C" {
#endif

/*! \ingroup level2_module
 *  \brief Single & Double precision sparse matrix vector multiplication using CSR storage format
 *
 *  \details
 *  \p aoclsparse_csrmv multiplies the scalar \f$\alpha\f$ with a sparse \f$m \times n\f$
 *  matrix, defined in CSR storage format, and the dense vector \f$x\f$ and adds the
 *  result to the dense vector \f$y\f$ that is multiplied by the scalar \f$\beta\f$,
 *  such that
 *  \f[
 *    y := \alpha \cdot op(A) \cdot x + \beta \cdot y,
 *  \f]
 *  with
 *  \f[
 *    op(A) = \left\{
 *    \begin{array}{ll}
 *        A,   & \text{if trans == aoclsparse_operation_none} \\
 *        A^T, & \text{if trans == aoclsparse_operation_transpose} \\
 *        A^H, & \text{if trans == aoclsparse_operation_conjugate_transpose}
 *    \end{array}
 *    \right.
 *  \f]
 *
 *  \code{.c}
 *      for(i = 0; i < m; ++i)
 *      {
 *          y[i] = beta * y[i];
 *
 *          for(j = csr_row_ptr[i]; j < csr_row_ptr[i + 1]; ++j)
 *          {
 *              y[i] = y[i] + alpha * csr_val[j] * x[csr_col_ind[j]];
 *          }
 *      }
 *  \endcode
 *
 *  \note
 *  Currently, only \p trans == \ref aoclsparse_operation_none is supported.
 *  Currently, for \ref aoclsparse_matrix_type == \ref aoclsparse_matrix_type_symmetric,
 *  only lower triangular matrices are supported.
 *
 *  @param[in]
 *  trans       matrix operation type.
 *  @param[in]
 *  alpha       scalar \f$\alpha\f$.
 *  @param[in]
 *  m           number of rows of the sparse CSR matrix.
 *  @param[in]
 *  n           number of columns of the sparse CSR matrix.
 *  @param[in]
 *  nnz         number of non-zero entries of the sparse CSR matrix.
 *  @param[in]
 *  csr_val     array of \p nnz elements of the sparse CSR matrix.
 *  @param[in]
 *  csr_col_ind array of \p nnz elements containing the column indices of the sparse
 *              CSR matrix.
 *  @param[in]
 *  csr_row_ptr array of \p m+1 elements that point to the start
 *              of every row of the sparse CSR matrix.
 *  @param[in]
 *  descr       descriptor of the sparse CSR matrix. Currently, only
 *              \ref aoclsparse_matrix_type_general and
 *              \ref aoclsparse_matrix_type_symmetric is supported.
 *  @param[in]
 *  x           array of \p n elements (\f$op(A) == A\f$) or \p m elements
 *              (\f$op(A) == A^T\f$ or \f$op(A) == A^H\f$).
 *  @param[in]
 *  beta        scalar \f$\beta\f$.
 *  @param[inout]
 *  y           array of \p m elements (\f$op(A) == A\f$) or \p n elements
 *              (\f$op(A) == A^T\f$ or \f$op(A) == A^H\f$).
 *
 *  \retval     aoclsparse_status_success the operation completed successfully.
 *  \retval     aoclsparse_status_invalid_size \p m, \p n or \p nnz is invalid.
 *  \retval     aoclsparse_status_invalid_pointer \p descr, \p alpha, \p csr_val,
 *              \p csr_row_ptr, \p csr_col_ind, \p x, \p beta or \p y pointer is
 *              invalid.
 *  \retval     aoclsparse_status_not_implemented
 *              \p trans != \ref aoclsparse_operation_none or
 *              \ref aoclsparse_matrix_type != \ref aoclsparse_matrix_type_general.
 *              \ref aoclsparse_matrix_type != \ref aoclsparse_matrix_type_symmetric.
 *
 *  \par Example
 *  This example performs a sparse matrix vector multiplication in CSR format
 *  using additional meta data to improve performance.
 *  \code{.c}
 *      // Compute y = Ax
 *      aoclsparse_scsrmv(aoclsparse_operation_none,
 *                       &alpha,
 *                       m,
 *                       n,
 *                       nnz,
 *                       csr_val,
 *                       csr_col_ind,
 *                       csr_row_ptr,
 *                       descr,
 *                       x,
 *                       &beta,
 *                       y);
 *
 *      // Do more work
 *      // ...
 *
 *  \endcode
 */
/**@{*/
DLL_PUBLIC
aoclsparse_status aoclsparse_scsrmv(aoclsparse_operation       trans,
                                  const float*              alpha,
                                  aoclsparse_int             m,
                                  aoclsparse_int             n,
                                  aoclsparse_int             nnz,
                                  const float*              csr_val,
                                  const aoclsparse_int*      csr_col_ind,
                                  const aoclsparse_int*      csr_row_ptr,
                                  const aoclsparse_mat_descr descr,
                                  const float*             x,
                                  const float*             beta,
                                  float*                   y);

<<<<<<< HEAD
/*! \ingroup level2_module
 *  \brief Double precision sparse matrix vector multiplication using CSR storage format
 *
 *  \details
 *  \p aoclsparse_csrmv multiplies the scalar \f$\alpha\f$ with a sparse \f$m \times n\f$
 *  matrix, defined in CSR storage format, and the dense vector \f$x\f$ and adds the
 *  result to the dense vector \f$y\f$ that is multiplied by the scalar \f$\beta\f$,
 *  such that
 *  \f[
 *    y := \alpha \cdot op(A) \cdot x + \beta \cdot y,
 *  \f]
 *  with
 *  \f[
 *    op(A) = \left\{
 *    \begin{array}{ll}
 *        A,   & \text{if trans == aoclsparse_operation_none} \\
 *        A^T, & \text{if trans == aoclsparse_operation_transpose} \\
 *        A^H, & \text{if trans == aoclsparse_operation_conjugate_transpose}
 *    \end{array}
 *    \right.
 *  \f]
 *
 *  \code{.c}
 *      for(i = 0; i < m; ++i)
 *      {
 *          y[i] = beta * y[i];
 *
 *          for(j = csr_row_ptr[i]; j < csr_row_ptr[i + 1]; ++j)
 *          {
 *              y[i] = y[i] + alpha * csr_val[j] * x[csr_col_ind[j]];
 *          }
 *      }
 *  \endcode
 *
 *  \note
 *  Currently, only \p trans == \ref aoclsparse_operation_none is supported.
 *
 *  @param[in]
 *  trans       matrix operation type.
 *  @param[in]
 *  alpha       scalar \f$\alpha\f$.
 *  @param[in]
 *  m           number of rows of the sparse CSR matrix.
 *  @param[in]
 *  n           number of columns of the sparse CSR matrix.
 *  @param[in]
 *  nnz         number of non-zero entries of the sparse CSR matrix.
 *  @param[in]
 *  csr_val     array of \p nnz elements of the sparse CSR matrix.
 *  @param[in]
 *  csr_col_ind array of \p nnz elements containing the column indices of the sparse
 *              CSR matrix.
 *  @param[in]
 *  csr_row_ptr array of \p m+1 elements that point to the start
 *              of every row of the sparse CSR matrix.
 *  descr       descriptor of the sparse CSR matrix. Currently, only
 *              \ref aoclsparse_matrix_type_general is supported.
 *  @param[in]
 *  x           array of \p n elements (\f$op(A) == A\f$) or \p m elements
 *              (\f$op(A) == A^T\f$ or \f$op(A) == A^H\f$).
 *  @param[in]
 *  beta        scalar \f$\beta\f$.
 *  @param[inout]
 *  y           array of \p m elements (\f$op(A) == A\f$) or \p n elements
 *              (\f$op(A) == A^T\f$ or \f$op(A) == A^H\f$).
 *
 *  \retval     aoclsparse_status_success the operation completed successfully.
 *  \retval     aoclsparse_status_invalid_size \p m, \p n or \p nnz is invalid.
 *  \retval     aoclsparse_status_invalid_pointer \p descr, \p alpha, \p csr_val,
 *              \p csr_row_ptr, \p csr_col_ind, \p x, \p beta or \p y pointer is
 *              invalid.
 *  \retval     aoclsparse_status_not_implemented
 *              \p trans != \ref aoclsparse_operation_none or
 *              \ref aoclsparse_matrix_type != \ref aoclsparse_matrix_type_general.
 *
 *  \par Example
 *  This example performs a sparse matrix vector multiplication in CSR format
 *  using additional meta data to improve performance.
 *  \code{.c}
 *      // Compute y = Ax
 *      aoclsparse_scsrmv(aoclsparse_operation_none,
 *                       &alpha,
 *                       m,
 *                       n,
 *                       nnz,
 *                       csr_val,
 *                       csr_col_ind,
 *                       csr_row_ptr,
 *                       descr,
 *                       x,
 *                       &beta,
 *                       y);
 *
 *      // Do more work
 *      // ...
 *
 *  \endcode
 */
/**@{*/
DLL_PUBLIC
=======
__attribute__((__visibility__("default")))
>>>>>>> 7eab271f
aoclsparse_status aoclsparse_dcsrmv(aoclsparse_operation       trans,
                                  const double*              alpha,
                                  aoclsparse_int             m,
                                  aoclsparse_int             n,
                                  aoclsparse_int             nnz,
                                  const double*              csr_val,
                                  const aoclsparse_int*      csr_col_ind,
                                  const aoclsparse_int*      csr_row_ptr,
                                  const aoclsparse_mat_descr descr,
                                  const double*             x,
                                  const double*             beta,
                                  double*                   y);
/**@}*/

/*! \ingroup level2_module
 *  \brief Single & Double precision sparse matrix vector multiplication using ELL storage format
 *
 *  \details
 *  \p aoclsparse_ellmv multiplies the scalar \f$\alpha\f$ with a sparse \f$m \times n\f$
 *  matrix, defined in ELL storage format, and the dense vector \f$x\f$ and adds the
 *  result to the dense vector \f$y\f$ that is multiplied by the scalar \f$\beta\f$,
 *  such that
 *  \f[
 *    y := \alpha \cdot op(A) \cdot x + \beta \cdot y,
 *  \f]
 *  with
 *  \f[
 *    op(A) = \left\{
 *    \begin{array}{ll}
 *        A,   & \text{if trans == aoclsparse_operation_none} \\
 *        A^T, & \text{if trans == aoclsparse_operation_transpose} \\
 *        A^H, & \text{if trans == aoclsparse_operation_conjugate_transpose}
 *    \end{array}
 *    \right.
 *  \f]
 *
 *  \code{.c}
 *      for(i = 0; i < m; ++i)
 *      {
 *          y[i] = beta * y[i];
 *
 *          for(p = 0; p < ell_width; ++p)
 *          {
 *              idx = p * m + i;
 *
 *              if((ell_col_ind[idx] >= 0) && (ell_col_ind[idx] < n))
 *              {
 *                  y[i] = y[i] + alpha * ell_val[idx] * x[ell_col_ind[idx]];
 *              }
 *          }
 *      }
 *  \endcode
 *
 *  \note
 *  Currently, only \p trans == \ref aoclsparse_operation_none is supported.
 *
 *  @param[in]
 *  trans       matrix operation type.
 *  @param[in]
 *  alpha       scalar \f$\alpha\f$.
 *  @param[in]
 *  m           number of rows of the sparse ELL matrix.
 *  @param[in]
 *  n           number of columns of the sparse ELL matrix.
 *  @param[in]
 *  nnz         number of non-zero entries of the sparse ELL matrix.
 *  @param[in]
 *  descr       descriptor of the sparse ELL matrix. Currently, only
 *              \ref aoclsparse_matrix_type_general is supported.
 *  @param[in]
 *  ell_val     array that contains the elements of the sparse ELL matrix. Padded
 *              elements should be zero.
 *  @param[in]
 *  ell_col_ind array that contains the column indices of the sparse ELL matrix.
 *              Padded column indices should be -1.
 *  @param[in]
 *  ell_width   number of non-zero elements per row of the sparse ELL matrix.
 *  @param[in]
 *  x           array of \p n elements (\f$op(A) == A\f$) or \p m elements
 *              (\f$op(A) == A^T\f$ or \f$op(A) == A^H\f$).
 *  @param[in]
 *  beta        scalar \f$\beta\f$.
 *  @param[inout]
 *  y           array of \p m elements (\f$op(A) == A\f$) or \p n elements
 *              (\f$op(A) == A^T\f$ or \f$op(A) == A^H\f$).
 *
 *  \retval     aoclsparse_status_success the operation completed successfully.
 *  \retval     aoclsparse_status_invalid_size \p m, \p n or \p ell_width is invalid.
 *  \retval     aoclsparse_status_invalid_pointer \p descr, \p alpha, \p ell_val,
 *              \p ell_col_ind, \p x, \p beta or \p y pointer is invalid.
 *  \retval     aoclsparse_status_not_implemented
 *              \p trans != \ref aoclsparse_operation_none or
 *              \ref aoclsparse_matrix_type != \ref aoclsparse_matrix_type_general.
 */
/**@{*/
DLL_PUBLIC
aoclsparse_status aoclsparse_sellmv(aoclsparse_operation       trans,
                                   const float*              alpha,
                                   aoclsparse_int             m,
                                   aoclsparse_int             n,
                                   aoclsparse_int             nnz,
                                   const float*              ell_val,
                                   const aoclsparse_int*      ell_col_ind,
                                   aoclsparse_int      ell_width,
                                   const aoclsparse_mat_descr descr,
                                   const float*             x,
                                   const float*            beta,
                                   float*                   y );

<<<<<<< HEAD
/*! \ingroup level2_module
 *  \brief Double precision sparse matrix vector multiplication using ELL storage format
 *
 *  \details
 *  \p aoclsparse_ellmv multiplies the scalar \f$\alpha\f$ with a sparse \f$m \times n\f$
 *  matrix, defined in ELL storage format, and the dense vector \f$x\f$ and adds the
 *  result to the dense vector \f$y\f$ that is multiplied by the scalar \f$\beta\f$,
 *  such that
 *  \f[
 *    y := \alpha \cdot op(A) \cdot x + \beta \cdot y,
 *  \f]
 *  with
 *  \f[
 *    op(A) = \left\{
 *    \begin{array}{ll}
 *        A,   & \text{if trans == aoclsparse_operation_none} \\
 *        A^T, & \text{if trans == aoclsparse_operation_transpose} \\
 *        A^H, & \text{if trans == aoclsparse_operation_conjugate_transpose}
 *    \end{array}
 *    \right.
 *  \f]
 *
 *  \code{.c}
 *      for(i = 0; i < m; ++i)
 *      {
 *          y[i] = beta * y[i];
 *
 *          for(p = 0; p < ell_width; ++p)
 *          {
 *              idx = p * m + i;
 *
 *              if((ell_col_ind[idx] >= 0) && (ell_col_ind[idx] < n))
 *              {
 *                  y[i] = y[i] + alpha * ell_val[idx] * x[ell_col_ind[idx]];
 *              }
 *          }
 *      }
 *  \endcode
 *
 *  \note
 *  Currently, only \p trans == \ref aoclsparse_operation_none is supported.
 *
 *  @param[in]
 *  trans       matrix operation type.
 *  @param[in]
 *  alpha       scalar \f$\alpha\f$.
 *  @param[in]
 *  m           number of rows of the sparse ELL matrix.
 *  @param[in]
 *  n           number of columns of the sparse ELL matrix.
 *  @param[in]
 *  nnz         number of non-zero entries of the sparse ELL matrix.
 *  @param[in]
 *  descr       descriptor of the sparse ELL matrix. Currently, only
 *              \ref aoclsparse_matrix_type_general is supported.
 *  @param[in]
 *  ell_val     array that contains the elements of the sparse ELL matrix. Padded
 *              elements should be zero.
 *  @param[in]
 *  ell_col_ind array that contains the column indices of the sparse ELL matrix.
 *              Padded column indices should be -1.
 *  @param[in]
 *  ell_width   number of non-zero elements per row of the sparse ELL matrix.
 *  @param[in]
 *  x           array of \p n elements (\f$op(A) == A\f$) or \p m elements
 *              (\f$op(A) == A^T\f$ or \f$op(A) == A^H\f$).
 *  @param[in]
 *  beta        scalar \f$\beta\f$.
 *  @param[inout]
 *  y           array of \p m elements (\f$op(A) == A\f$) or \p n elements
 *              (\f$op(A) == A^T\f$ or \f$op(A) == A^H\f$).
 *
 *  \retval     aoclsparse_status_success the operation completed successfully.
 *  \retval     aoclsparse_status_invalid_size \p m, \p n or \p ell_width is invalid.
 *  \retval     aoclsparse_status_invalid_pointer \p descr, \p alpha, \p ell_val,
 *              \p ell_col_ind, \p x, \p beta or \p y pointer is invalid.
 *  \retval     aoclsparse_status_not_implemented
 *              \p trans != \ref aoclsparse_operation_none or
 *              \ref aoclsparse_matrix_type != \ref aoclsparse_matrix_type_general.
 */
/**@{*/
DLL_PUBLIC
=======
__attribute__((__visibility__("default")))
>>>>>>> 7eab271f
aoclsparse_status aoclsparse_dellmv(aoclsparse_operation       trans,
                                   const double*              alpha,
                                   aoclsparse_int             m,
                                   aoclsparse_int             n,
                                   aoclsparse_int             nnz,
                                   const double*              ell_val,
                                   const aoclsparse_int*      ell_col_ind,
                                   aoclsparse_int      ell_width,
                                   const aoclsparse_mat_descr descr,
                                   const double*             x,
                                   const double*            beta,
                                   double*                   y );
/**@}*/


/*! \ingroup level2_module
 *  \brief Single & Double precision sparse matrix vector multiplication using DIA storage format
 *
 *  \details
 *  \p aoclsparse_diamv multiplies the scalar \f$\alpha\f$ with a sparse \f$m \times n\f$
 *  matrix, defined in DIA storage format, and the dense vector \f$x\f$ and adds the
 *  result to the dense vector \f$y\f$ that is multiplied by the scalar \f$\beta\f$,
 *  such that
 *  \f[
 *    y := \alpha \cdot op(A) \cdot x + \beta \cdot y,
 *  \f]
 *  with
 *  \f[
 *    op(A) = \left\{
 *    \begin{array}{ll}
 *        A,   & \text{if trans == aoclsparse_operation_none} \\
 *        A^T, & \text{if trans == aoclsparse_operation_transpose} \\
 *        A^H, & \text{if trans == aoclsparse_operation_conjugate_transpose}
 *    \end{array}
 *    \right.
 *  \f]
 *
 *  \note
 *  Currently, only \p trans == \ref aoclsparse_operation_none is supported.
 *
 *  @param[in]
 *  trans       matrix operation type.
 *  @param[in]
 *  alpha       scalar \f$\alpha\f$.
 *  @param[in]
 *  m           number of rows of the sparse DIA matrix.
 *  @param[in]
 *  n           number of columns of the sparse DIA matrix.
 *  @param[in]
 *  nnz         number of non-zero entries of the sparse DIA matrix.
 *  @param[in]
 *  descr       descriptor of the sparse DIA matrix. Currently, only
 *              \ref aoclsparse_matrix_type_general is supported.
 *  @param[in]
 *  dia_val     array that contains the elements of the sparse DIA matrix. Padded
 *              elements should be zero.
 *  @param[in]
 *  dia_offset  array that contains the offsets of each diagonal of the sparse DIAL matrix.
 *
 *  @param[in]
 *  dia_num_diag  number of diagonals in the sparse DIA matrix.
 *  @param[in]
 *  x           array of \p n elements (\f$op(A) == A\f$) or \p m elements
 *              (\f$op(A) == A^T\f$ or \f$op(A) == A^H\f$).
 *  @param[in]
 *  beta        scalar \f$\beta\f$.
 *  @param[inout]
 *  y           array of \p m elements (\f$op(A) == A\f$) or \p n elements
 *              (\f$op(A) == A^T\f$ or \f$op(A) == A^H\f$).
 *
 *  \retval     aoclsparse_status_success the operation completed successfully.
 *  \retval     aoclsparse_status_invalid_size \p m, \p n or \p ell_width is invalid.
 *  \retval     aoclsparse_status_invalid_pointer \p descr, \p alpha, \p ell_val,
 *              \p ell_col_ind, \p x, \p beta or \p y pointer is invalid.
 *  \retval     aoclsparse_status_not_implemented
 *              \p trans != \ref aoclsparse_operation_none or
 *              \ref aoclsparse_matrix_type != \ref aoclsparse_matrix_type_general.
 */
/**@{*/
DLL_PUBLIC
aoclsparse_status aoclsparse_sdiamv(aoclsparse_operation       trans,
                                 const float*              alpha,
                                 aoclsparse_int             m,
                                 aoclsparse_int             n,
                                 aoclsparse_int             nnz,
                                 const float*              dia_val,
                                 const aoclsparse_int*      dia_offset,
                                 aoclsparse_int      dia_num_diag,
                                 const aoclsparse_mat_descr descr,
                                 const float*             x,
                                 const float*            beta,
                                 float*                   y );

DLL_PUBLIC
aoclsparse_status aoclsparse_ddiamv(aoclsparse_operation       trans,
                                 const double*              alpha,
                                 aoclsparse_int             m,
                                 aoclsparse_int             n,
                                 aoclsparse_int             nnz,
                                 const double*              dia_val,
                                 const aoclsparse_int*      dia_offset,
                                 aoclsparse_int      dia_num_diag,
                                 const aoclsparse_mat_descr descr,
                                 const double*             x,
                                 const double*            beta,
                                 double*                   y );
/**@}*/

/*! \ingroup level2_module
*  \brief Single & Double precision Sparse matrix vector multiplication using BSR storage format
*
*  \details
*  \p aoclsparse_bsrmv multiplies the scalar \f$\alpha\f$ with a sparse
*  \f$(mb \cdot \text{bsr_dim}) \times (nb \cdot \text{bsr_dim})\f$
*  matrix, defined in BSR storage format, and the dense vector \f$x\f$ and adds the
*  result to the dense vector \f$y\f$ that is multiplied by the scalar \f$\beta\f$,
*  such that
*  \f[
*    y := \alpha \cdot op(A) \cdot x + \beta \cdot y,
*  \f]
*  with
*  \f[
*    op(A) = \left\{
*    \begin{array}{ll}
*        A,   & \text{if trans == aoclsparse_operation_none} \\
*        A^T, & \text{if trans == aoclsparse_operation_transpose} \\
*        A^H, & \text{if trans == aoclsparse_operation_conjugate_transpose}
*    \end{array}
*    \right.
*  \f]
*
*  \note
*  Currently, only \p trans == \ref aoclsparse_operation_none is supported.
*
*  @param[in]
*  trans       matrix operation type.
*  @param[in]
*  mb          number of block rows of the sparse BSR matrix.
*  @param[in]
*  nb          number of block columns of the sparse BSR matrix.
*  @param[in]
*  alpha       scalar \f$\alpha\f$.
*  @param[in]
*  descr       descriptor of the sparse BSR matrix. Currently, only
*              \ref aoclsparse_matrix_type_general is supported.
*  @param[in]
*  bsr_val     array of \p nnzb blocks of the sparse BSR matrix.
*  @param[in]
*  bsr_row_ptr array of \p mb+1 elements that point to the start of every block row of
*              the sparse BSR matrix.
*  @param[in]
*  bsr_col_ind array of \p nnz containing the block column indices of the sparse
*              BSR matrix.
*  @param[in]
*  bsr_dim     block dimension of the sparse BSR matrix.
*  @param[in]
*  x           array of \p nb*bsr_dim elements (\f$op(A) = A\f$) or \p mb*bsr_dim
*              elements (\f$op(A) = A^T\f$ or \f$op(A) = A^H\f$).
*  @param[in]
*  beta        scalar \f$\beta\f$.
*  @param[inout]
*  y           array of \p mb*bsr_dim elements (\f$op(A) = A\f$) or \p nb*bsr_dim
*              elements (\f$op(A) = A^T\f$ or \f$op(A) = A^H\f$).
*
*  \retval     aoclsparse_status_success the operation completed successfully.
*  \retval     aoclsparse_status_invalid_handle the library context was not initialized.
*  \retval     aoclsparse_status_invalid_size \p mb, \p nb, \p nnzb or \p bsr_dim is
*              invalid.
*  \retval     aoclsparse_status_invalid_pointer \p descr, \p alpha, \p bsr_val,
*              \p bsr_row_ind, \p bsr_col_ind, \p x, \p beta or \p y pointer is invalid.
*  \retval     aoclsparse_status_arch_mismatch the device is not supported.
*  \retval     aoclsparse_status_not_implemented
*              \p trans != \ref aoclsparse_operation_none or
*              \ref aoclsparse_matrix_type != \ref aoclsparse_matrix_type_general.
*/
/**@{*/
DLL_PUBLIC
aoclsparse_status aoclsparse_sbsrmv(aoclsparse_operation       trans,
                                    const float*              alpha,
                                    aoclsparse_int             mb,
                                    aoclsparse_int             nb,
                                    aoclsparse_int             bsr_dim,
                                    const float*              bsr_val,
                                    const aoclsparse_int*      bsr_col_ind,
                                    const aoclsparse_int*      bsr_row_ptr,
                                    const aoclsparse_mat_descr descr,
                                    const float*             x,
                                    const float*             beta,
                                    float*                   y
                                    );

DLL_PUBLIC
aoclsparse_status aoclsparse_dbsrmv(aoclsparse_operation       trans,
                                    const double*              alpha,
                                    aoclsparse_int             mb,
                                    aoclsparse_int             nb,
                                    aoclsparse_int             bsr_dim,
                                    const double*              bsr_val,
                                    const aoclsparse_int*      bsr_col_ind,
                                    const aoclsparse_int*      bsr_row_ptr,
                                    const aoclsparse_mat_descr descr,
                                    const double*             x,
                                    const double*             beta,
                                    double*                   y
                                    );

/**@}*/

/*! \ingroup level2_module
 *  \brief Sparse triangular solve using CSR storage format for single and double
 *      data precisions.
 *
 *  \details
 *  \p aoclsparse_csrsv solves a sparse triangular linear system of a sparse
 *  \f$m \times m\f$ matrix, defined in CSR storage format, a dense solution vector
 *  \f$y\f$ and the right-hand side \f$x\f$ that is multiplied by \f$\alpha\f$, such that
 *  \f[
 *    op(A) \cdot y = \alpha \cdot x,
 *  \f]
 *  with
 *  \f[
 *    op(A) = \left\{
 *    \begin{array}{ll}
 *        A,   & \text{if trans == aoclsparse_operation_none} \\
 *        A^T, & \text{if trans == aoclsparse_operation_transpose} \\
 *        A^H, & \text{if trans == aoclsparse_operation_conjugate_transpose}
 *    \end{array}
 *    \right.
 *  \f]
 *
 *  \note
 *  Currently, only \p trans == \ref aoclsparse_operation_none is supported.
 *
 *  \note
 *  The input matrix has to be sparse upper or lower triangular matrix
 *  with unit or non-unit main diagonal. Matrix has to be sorted.
 *  No diagonal element can be omitted from a sparse storage
 *  if the solver is called with the non-unit indicator.
 *
 *  @param[in]
 *  trans       matrix operation type.
 *  @param[in]
 *  alpha       scalar \f$\alpha\f$.
 *  @param[in]
 *  m           number of rows of the sparse CSR matrix.
 *  @param[in]
 *  csr_val     array of \p nnz elements of the sparse CSR matrix.
 *  @param[in]
 *  csr_row_ptr array of \p m+1 elements that point to the start
 *              of every row of the sparse CSR matrix.
 *  @param[in]
 *  csr_col_ind array of \p nnz elements containing the column indices of the sparse
 *              CSR matrix.
 *  @param[in]
 *  descr       descriptor of the sparse CSR matrix.
 *  @param[in]
 *  x           array of \p m elements, holding the right-hand side.
 *  @param[out]
 *  y           array of \p m elements, holding the solution.
 *
 *  \retval     aoclsparse_status_success the operation completed successfully.
 *  \retval     aoclsparse_status_invalid_size \p m is invalid.
 *  \retval     aoclsparse_status_invalid_pointer \p descr, \p alpha, \p csr_val,
 *              \p csr_row_ptr, \p csr_col_ind, \p x or \p y pointer is invalid.
 *  \retval     aoclsparse_status_internal_error an internal error occurred.
 *  \retval     aoclsparse_status_not_implemented
 *              \p trans == \ref aoclsparse_operation_conjugate_transpose or
 *              \p trans == \ref aoclsparse_operation_transpose or
 *              \ref aoclsparse_matrix_type != \ref aoclsparse_matrix_type_general.
 *
 */
/**@{*/
DLL_PUBLIC
aoclsparse_status aoclsparse_scsrsv(aoclsparse_operation       trans,
                                  const float*              alpha,
                                  aoclsparse_int             m,
                                  const float*              csr_val,
                                  const aoclsparse_int*      csr_col_ind,
                                  const aoclsparse_int*      csr_row_ptr,
                                  const aoclsparse_mat_descr descr,
                                  const float*             x,
                                  float*                  y
                               );


DLL_PUBLIC
aoclsparse_status aoclsparse_dcsrsv(aoclsparse_operation       trans,
                                  const double*              alpha,
                                  aoclsparse_int             m,
                                  const double*              csr_val,
                                  const aoclsparse_int*      csr_col_ind,
                                  const aoclsparse_int*      csr_row_ptr,
                                  const aoclsparse_mat_descr descr,
                                  const double*             x,
                                  double*                  y
                               );
/**@}*/

/*! \ingroup level3_module
 *  \brief Sparse matrix dense matrix multiplication using CSR storage format
 *
 *  \details
 *  \p aoclsparse_csrmm multiplies the scalar \f$\alpha\f$ with a sparse \f$m \times k\f$
 *  matrix \f$A\f$, defined in CSR storage format, and the dense \f$k \times n\f$
 *  matrix \f$B\f$ and adds the result to the dense \f$m \times n\f$ matrix \f$C\f$ that
 *  is multiplied by the scalar \f$\beta\f$, such that
 *  \f[
 *    C := \alpha \cdot op(A) \cdot B + \beta \cdot C,
 *  \f]
 *  with
 *  \f[
 *    op(A) = \left\{
 *    \begin{array}{ll}
 *        A,   & \text{if trans_A == aoclsparse_operation_none} \\
 *        A^T, & \text{if trans_A == aoclsparse_operation_transpose} \\
 *        A^H, & \text{if trans_A == aoclsparse_operation_conjugate_transpose}
 *    \end{array}
 *    \right.
 *  \f]
 *
 *  \code{.c}
 *      for(i = 0; i < ldc; ++i)
 *      {
 *          for(j = 0; j < n; ++j)
 *          {
 *              C[i][j] = beta * C[i][j];
 *
 *              for(k = csr_row_ptr[i]; k < csr_row_ptr[i + 1]; ++k)
 *              {
 *                  C[i][j] += alpha * csr_val[k] * B[csr_col_ind[k]][j];
 *              }
 *          }
 *      }
 *  \endcode
 *
 *
 *  @param[in]
 *  trans_A     matrix \f$A\f$ operation type.
 *  @param[in]
 *  alpha       scalar \f$\alpha\f$.
 *  @param[in]
 *  csr         sparse CSR matrix \f$A\f$ structure.
 *  @param[in]
 *  descr       descriptor of the sparse CSR matrix \f$A\f$. Currently, only
 *              \ref aoclsparse_matrix_type_general is supported.
 *  @param[in]
 *  B           array of dimension \f$ldb \times n\f$ or
 *              \f$ldb \times k\f$ .
 *  @param[in]
 *  n           number of columns of the dense matrix \f$B\f$ and \f$C\f$.
 *  @param[in]
 *  ldb         leading dimension of \f$B\f$, must be at least \f$\max{(1, k)}\f$
 *              (\f$op(A) == A\f$) or \f$\max{(1, m)}\f$ (\f$op(A) == A^T\f$ or
 *              \f$op(A) == A^H\f$).
 *  @param[in]
 *  beta        scalar \f$\beta\f$.
 *  @param[inout]
 *  C           array of dimension \f$ldc \times n\f$.
 *  @param[in]
 *  ldc         leading dimension of \f$C\f$, must be at least \f$\max{(1, m)}\f$
 *              (\f$op(A) == A\f$) or \f$\max{(1, k)}\f$ (\f$op(A) == A^T\f$ or
 *              \f$op(A) == A^H\f$).
 *
 *  \retval     aoclsparse_status_success the operation completed successfully.
 *  \retval     aoclsparse_status_invalid_size \p m, \p n, \p k, \p nnz, \p ldb or \p ldc
 *              is invalid.
 *  \retval     aoclsparse_status_invalid_pointer \p descr, \p alpha, \p csr,
 *              \p B, \p beta or \p C pointer is invalid.
 *  \retval     aoclsparse_status_not_implemented
 *              \ref aoclsparse_matrix_type != \ref aoclsparse_matrix_type_general.
 *
*/
/**@{*/
DLL_PUBLIC
aoclsparse_status aoclsparse_scsrmm(aoclsparse_operation     trans_A,
                                  const float*               alpha,
                                  const aoclsparse_mat_csr   csr,
                                  const aoclsparse_mat_descr descr,
                                  aoclsparse_order           order,
                                  const float*               B,
                                  aoclsparse_int             n,
                                  aoclsparse_int             ldb,
                                  const float*               beta,
                                  float*                     C,
                                  aoclsparse_int             ldc);

DLL_PUBLIC
aoclsparse_status aoclsparse_dcsrmm(aoclsparse_operation     trans_A,
                                  const double*              alpha,
                                  const aoclsparse_mat_csr   csr,
                                  const aoclsparse_mat_descr descr,
                                  aoclsparse_order           order,
                                  const double*              B,
                                  aoclsparse_int             n,
                                  aoclsparse_int             ldb,
                                  const double*              beta,
                                  double*                    C,
                                  aoclsparse_int             ldc);
/**@}*/


#ifdef __cplusplus
}
#endif
#endif // AOCLSPARSE_FUNCTIONS_H_
<|MERGE_RESOLUTION|>--- conflicted
+++ resolved
@@ -151,110 +151,7 @@
                                   const float*             beta,
                                   float*                   y);
 
-<<<<<<< HEAD
-/*! \ingroup level2_module
- *  \brief Double precision sparse matrix vector multiplication using CSR storage format
- *
- *  \details
- *  \p aoclsparse_csrmv multiplies the scalar \f$\alpha\f$ with a sparse \f$m \times n\f$
- *  matrix, defined in CSR storage format, and the dense vector \f$x\f$ and adds the
- *  result to the dense vector \f$y\f$ that is multiplied by the scalar \f$\beta\f$,
- *  such that
- *  \f[
- *    y := \alpha \cdot op(A) \cdot x + \beta \cdot y,
- *  \f]
- *  with
- *  \f[
- *    op(A) = \left\{
- *    \begin{array}{ll}
- *        A,   & \text{if trans == aoclsparse_operation_none} \\
- *        A^T, & \text{if trans == aoclsparse_operation_transpose} \\
- *        A^H, & \text{if trans == aoclsparse_operation_conjugate_transpose}
- *    \end{array}
- *    \right.
- *  \f]
- *
- *  \code{.c}
- *      for(i = 0; i < m; ++i)
- *      {
- *          y[i] = beta * y[i];
- *
- *          for(j = csr_row_ptr[i]; j < csr_row_ptr[i + 1]; ++j)
- *          {
- *              y[i] = y[i] + alpha * csr_val[j] * x[csr_col_ind[j]];
- *          }
- *      }
- *  \endcode
- *
- *  \note
- *  Currently, only \p trans == \ref aoclsparse_operation_none is supported.
- *
- *  @param[in]
- *  trans       matrix operation type.
- *  @param[in]
- *  alpha       scalar \f$\alpha\f$.
- *  @param[in]
- *  m           number of rows of the sparse CSR matrix.
- *  @param[in]
- *  n           number of columns of the sparse CSR matrix.
- *  @param[in]
- *  nnz         number of non-zero entries of the sparse CSR matrix.
- *  @param[in]
- *  csr_val     array of \p nnz elements of the sparse CSR matrix.
- *  @param[in]
- *  csr_col_ind array of \p nnz elements containing the column indices of the sparse
- *              CSR matrix.
- *  @param[in]
- *  csr_row_ptr array of \p m+1 elements that point to the start
- *              of every row of the sparse CSR matrix.
- *  descr       descriptor of the sparse CSR matrix. Currently, only
- *              \ref aoclsparse_matrix_type_general is supported.
- *  @param[in]
- *  x           array of \p n elements (\f$op(A) == A\f$) or \p m elements
- *              (\f$op(A) == A^T\f$ or \f$op(A) == A^H\f$).
- *  @param[in]
- *  beta        scalar \f$\beta\f$.
- *  @param[inout]
- *  y           array of \p m elements (\f$op(A) == A\f$) or \p n elements
- *              (\f$op(A) == A^T\f$ or \f$op(A) == A^H\f$).
- *
- *  \retval     aoclsparse_status_success the operation completed successfully.
- *  \retval     aoclsparse_status_invalid_size \p m, \p n or \p nnz is invalid.
- *  \retval     aoclsparse_status_invalid_pointer \p descr, \p alpha, \p csr_val,
- *              \p csr_row_ptr, \p csr_col_ind, \p x, \p beta or \p y pointer is
- *              invalid.
- *  \retval     aoclsparse_status_not_implemented
- *              \p trans != \ref aoclsparse_operation_none or
- *              \ref aoclsparse_matrix_type != \ref aoclsparse_matrix_type_general.
- *
- *  \par Example
- *  This example performs a sparse matrix vector multiplication in CSR format
- *  using additional meta data to improve performance.
- *  \code{.c}
- *      // Compute y = Ax
- *      aoclsparse_scsrmv(aoclsparse_operation_none,
- *                       &alpha,
- *                       m,
- *                       n,
- *                       nnz,
- *                       csr_val,
- *                       csr_col_ind,
- *                       csr_row_ptr,
- *                       descr,
- *                       x,
- *                       &beta,
- *                       y);
- *
- *      // Do more work
- *      // ...
- *
- *  \endcode
- */
-/**@{*/
-DLL_PUBLIC
-=======
-__attribute__((__visibility__("default")))
->>>>>>> 7eab271f
+DLL_PUBLIC
 aoclsparse_status aoclsparse_dcsrmv(aoclsparse_operation       trans,
                                   const double*              alpha,
                                   aoclsparse_int             m,
@@ -364,92 +261,7 @@
                                    const float*            beta,
                                    float*                   y );
 
-<<<<<<< HEAD
-/*! \ingroup level2_module
- *  \brief Double precision sparse matrix vector multiplication using ELL storage format
- *
- *  \details
- *  \p aoclsparse_ellmv multiplies the scalar \f$\alpha\f$ with a sparse \f$m \times n\f$
- *  matrix, defined in ELL storage format, and the dense vector \f$x\f$ and adds the
- *  result to the dense vector \f$y\f$ that is multiplied by the scalar \f$\beta\f$,
- *  such that
- *  \f[
- *    y := \alpha \cdot op(A) \cdot x + \beta \cdot y,
- *  \f]
- *  with
- *  \f[
- *    op(A) = \left\{
- *    \begin{array}{ll}
- *        A,   & \text{if trans == aoclsparse_operation_none} \\
- *        A^T, & \text{if trans == aoclsparse_operation_transpose} \\
- *        A^H, & \text{if trans == aoclsparse_operation_conjugate_transpose}
- *    \end{array}
- *    \right.
- *  \f]
- *
- *  \code{.c}
- *      for(i = 0; i < m; ++i)
- *      {
- *          y[i] = beta * y[i];
- *
- *          for(p = 0; p < ell_width; ++p)
- *          {
- *              idx = p * m + i;
- *
- *              if((ell_col_ind[idx] >= 0) && (ell_col_ind[idx] < n))
- *              {
- *                  y[i] = y[i] + alpha * ell_val[idx] * x[ell_col_ind[idx]];
- *              }
- *          }
- *      }
- *  \endcode
- *
- *  \note
- *  Currently, only \p trans == \ref aoclsparse_operation_none is supported.
- *
- *  @param[in]
- *  trans       matrix operation type.
- *  @param[in]
- *  alpha       scalar \f$\alpha\f$.
- *  @param[in]
- *  m           number of rows of the sparse ELL matrix.
- *  @param[in]
- *  n           number of columns of the sparse ELL matrix.
- *  @param[in]
- *  nnz         number of non-zero entries of the sparse ELL matrix.
- *  @param[in]
- *  descr       descriptor of the sparse ELL matrix. Currently, only
- *              \ref aoclsparse_matrix_type_general is supported.
- *  @param[in]
- *  ell_val     array that contains the elements of the sparse ELL matrix. Padded
- *              elements should be zero.
- *  @param[in]
- *  ell_col_ind array that contains the column indices of the sparse ELL matrix.
- *              Padded column indices should be -1.
- *  @param[in]
- *  ell_width   number of non-zero elements per row of the sparse ELL matrix.
- *  @param[in]
- *  x           array of \p n elements (\f$op(A) == A\f$) or \p m elements
- *              (\f$op(A) == A^T\f$ or \f$op(A) == A^H\f$).
- *  @param[in]
- *  beta        scalar \f$\beta\f$.
- *  @param[inout]
- *  y           array of \p m elements (\f$op(A) == A\f$) or \p n elements
- *              (\f$op(A) == A^T\f$ or \f$op(A) == A^H\f$).
- *
- *  \retval     aoclsparse_status_success the operation completed successfully.
- *  \retval     aoclsparse_status_invalid_size \p m, \p n or \p ell_width is invalid.
- *  \retval     aoclsparse_status_invalid_pointer \p descr, \p alpha, \p ell_val,
- *              \p ell_col_ind, \p x, \p beta or \p y pointer is invalid.
- *  \retval     aoclsparse_status_not_implemented
- *              \p trans != \ref aoclsparse_operation_none or
- *              \ref aoclsparse_matrix_type != \ref aoclsparse_matrix_type_general.
- */
-/**@{*/
-DLL_PUBLIC
-=======
-__attribute__((__visibility__("default")))
->>>>>>> 7eab271f
+DLL_PUBLIC
 aoclsparse_status aoclsparse_dellmv(aoclsparse_operation       trans,
                                    const double*              alpha,
                                    aoclsparse_int             m,
